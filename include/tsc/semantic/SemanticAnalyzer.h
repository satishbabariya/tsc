--- conflicted
+++ resolved
@@ -4,13 +4,10 @@
 #include "tsc/AST.h"
 #include "tsc/semantic/SymbolTable.h"
 #include "tsc/semantic/TypeSystem.h"
-<<<<<<< HEAD
 #include "tsc/semantic/ModuleResolver.h"
 #include "tsc/semantic/DependencyScanner.h"
 #include "tsc/semantic/ModuleSymbolTable.h"
-=======
 #include "tsc/semantic/CycleDetector.h"
->>>>>>> d85c2018
 #include "tsc/utils/DiagnosticEngine.h"
 
 namespace tsc {
@@ -156,16 +153,13 @@
     unique_ptr<TypeSystem> typeSystem_;
     unique_ptr<SemanticContext> context_;
     unique_ptr<GenericConstraintChecker> constraintChecker_;
-<<<<<<< HEAD
     unique_ptr<ModuleResolver> moduleResolver_;
     unique_ptr<DependencyScanner> dependencyScanner_;
     unique_ptr<ModuleSymbolManager> moduleSymbolManager_;
     
     // Module context tracking
     String currentModulePath_;
-=======
     unique_ptr<semantic::CycleDetector> cycleDetector_;
->>>>>>> d85c2018
     
     // Function context tracking
     int functionDepth_ = 0;
