--- conflicted
+++ resolved
@@ -14,13 +14,10 @@
     typeSystem_ = make_unique<TypeSystem>();
     context_ = make_unique<SemanticContext>(*symbolTable_, *typeSystem_, diagnostics_);
     constraintChecker_ = make_unique<GenericConstraintChecker>(diagnostics_, *typeSystem_);
-<<<<<<< HEAD
     moduleResolver_ = make_unique<ModuleResolver>(diagnostics_);
     dependencyScanner_ = make_unique<DependencyScanner>(*moduleResolver_, diagnostics_);
     moduleSymbolManager_ = make_unique<ModuleSymbolManager>(diagnostics_, symbolTable_.get());
-=======
     cycleDetector_ = make_unique<semantic::CycleDetector>(symbolTable_.get());
->>>>>>> d85c2018
     
     std::cout << "DEBUG: SemanticAnalyzer created SymbolTable at address: " << symbolTable_.get() << std::endl;
     
