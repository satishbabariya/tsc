--- conflicted
+++ resolved
@@ -5246,12 +5246,9 @@
         void visit(ArrowFunction& node) override {}
         void visit(FunctionExpression& node) override {}
         void visit(Module& node) override {}
-<<<<<<< HEAD
         void visit(ImportDeclaration& node) override {}
         void visit(ExportDeclaration& node) override {}
-=======
         void visit(MoveExpression& node) override {}
->>>>>>> d85c2018
     };
     
     ReturnStatementChecker checker;
